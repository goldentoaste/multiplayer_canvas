import { CanvasFirebaseController } from "$lib/firebase/CanvasFirebaseController";
import { joinSpace } from "$lib/realtime/space.svelte";
import { AABB, pointDistanceToLineSegment, Vector2 } from "$lib/Vector2";
import type { CursorData, CursorUpdate } from "@ably/spaces";
import { untrack } from "svelte";

export interface SerializedLineType {
    id: string, thickness: number, color: string, points: [number, number][]
}
export class Line {
    id: string;
    thickness: number; // in px
    color: string; // html color name or hex
    points: Vector2[];
    aabb: AABB | undefined = undefined;
    constructor(id: string, thickness: number, color: string, points: Vector2[]) {
        this.id = id;
        this.thickness = thickness;
        this.color = color;
        this.points = points;
    }

    appendPoint(point: Vector2) {
        this.points.push(point);
    }

    /**
     * ctx should have already been translated to account for camera, before calling this render
     * 
     * NOTE: 
     * For global rendering (canvas as big as the world), move ctx to world origin
     * For local rendering (canvas is camera viewport), ctx should be moved to negate camera position
     * This way, line render code can just use global coordinates and thus reuse code.
     * @param ctx 
     */
    render(ctx: CanvasRenderingContext2D | OffscreenCanvasRenderingContext2D) {
        if (this.points.length < 2) {
            return; // no points to render
        }


        ctx.strokeStyle = this.color;
        ctx.lineWidth = this.thickness;
        ctx.lineCap = "round";
        ctx.lineJoin = 'round'

        ctx.beginPath();
        ctx.moveTo(this.points[0].x, this.points[0].y);

        for (const p of this.points) {
            ctx.lineTo(p.x, p.y); // global position
        }

        ctx.stroke(); // done!
    }


    /**
     * remove points that are epsilon within each other
     * @param epsilon 
     */
    pointsCulling(epsilon: number, smoothRange: number) {
        for (let i = this.points.length - 1; i > 0; i--) {
            if (this.points[i].sub(this.points[i - 1]).mag() < epsilon) {
                this.points.splice(i, 1);
                i--; // skip the next point
            }
        }

        // construct the aabb during smoothing
        this.aabb = new AABB(this.points[0].clone(), this.points[0].clone());


        // smooth the remaining points
        for (let i = 0; i < this.points.length; i++) {
            let sum = Vector2.ZERO;

            const start = Math.max(0, i - smoothRange);
            const end = Math.min(i + smoothRange, this.points.length);

            for (let j = start; j < end; j++) {
                sum.addi(this.points[j]);
            }

            this.points[i] = sum.mul(1 / (end - start));
            this.aabb.expandToContain(this.points[i]);
        }
    }

    serialize() {
        return {
            id: this.id,
            thickness: this.thickness,
            color: this.color,
            points: this.points.map(item => item.toArr())
        } as SerializedLineType
    }

    static deserialize(obj: SerializedLineType) {
        return new Line(
            obj.id, obj.thickness, obj.color, obj.points.map(item => Vector2.fromArr(item))
        );
    }

    makeAABB() {
        this.aabb = new AABB(this.points[0].clone(), this.points[0].clone());

        for (const p of this.points) {
            this.aabb.expandToContain(p);
        }
    }


    /**
     * returns true if p is colliding with this line, ie
     * distance of p to line is less thickness
     * @param p 
     */
    pointCollision(p0: Vector2) {

<<<<<<< HEAD


=======
>>>>>>> 204841a7
        if (this.aabb && !this.aabb.contains(p0)) {
            return false;
        }

<<<<<<< HEAD
        for (const p of this.points) {
            console.log(p.distTo(p0));

            if (p.distTo(p0) < this.thickness) {
=======
        let prev = this.points[0];

        for (let i = 1; i < this.points.length; i++) {
            const tangentDist = pointDistanceToLineSegment(prev, this.points[i], p0);
            const segmentDist = this.points[i].distTo(prev) + this.thickness * 2;

            // point dist to line is less than limit
            // also check that p0 is sorta "between" the line segment points.
            if (tangentDist < (this.thickness + 1) && prev.distTo(p0) < segmentDist && this.points[i].distTo(p0) < segmentDist) {
>>>>>>> 204841a7
                return true;
            }
            prev = this.points[i];
        }

<<<<<<< HEAD

        // let prev = this.points[0];

        // for (let i = 1; i < this.points.length; i++) {

        //     if (pointDistanceToLineSegment(prev, this.points[i], p) < (this.thickness + 1)) {
        //         return true;
        //     }
        //     prev = this.points[i];
        // }

=======
>>>>>>> 204841a7
        return false;
    }




}

/**
 * While CanvasController tracks cursor locations, it does not render.
 * Cursors should be a SVelte component instead.
 */
export class Cursor {
    id: string = $state("");
    username: string | undefined = $state();
    color: string = $state("");
    pos: Vector2 = $state.raw(Vector2.ZERO);
    constructor(id: string, color: string, username: string | undefined, pos: Vector2) {
        this.id = id;
        this.username = username;
        this.color = color;
        this.pos = pos;
    }
}

interface SimplePointerEvent {
    x: number;
    y: number;

    dx: number;
    dy: number;

    buttons: number;
}


export class CanvasController {

    staticCanvas: HTMLCanvasElement;
    dynamicCanvas: HTMLCanvasElement;

    cameraPos: Vector2;
    cameraZoom: number = 1;

    staticLines: Map<string, Line>; // lines that is already drawn, to be rendered on initial load, into canvas buffer
    dynamicLines: Map<string, Line>; // lines that is currently drawing, to be transfered to staticLines and render to buffer when done.

    ctxStatic: CanvasRenderingContext2D;
    ctxDynamic: CanvasRenderingContext2D;

    needStaticRender = true;
    needDynamicRender = true; // boolean flag to indicate if either needs rerendering

    selfCursor: Cursor | undefined = $state(undefined); // Cursor is a primitive obj, so should be deeply reactive by Svelte
    othersCursors: { [clientId: string]: Cursor } = $state({});


    space: Awaited<ReturnType<typeof joinSpace>> | undefined = $state();
    username: string | undefined = $state();
    currentLine: Line | undefined;

    lastFrameTime: number = 0;
    deltaTime: number = 0;
    cursorUpdateThreshold = 45; // 100ms for each web cursor update

    deleteMode = $state(false);
    toDelete: Line[] = [];


    firebaseController: CanvasFirebaseController;


    constructor(staticCanvas: HTMLCanvasElement, dynamicCanvas: HTMLCanvasElement) {
        this.staticCanvas = staticCanvas;
        this.dynamicCanvas = dynamicCanvas;

        this.cameraPos = Vector2.ZERO;

        this.staticLines = new Map();
        this.dynamicLines = new Map(); // TODO, fetch from db

        this.ctxStatic = this.staticCanvas.getContext("2d")!;
        this.ctxDynamic = this.dynamicCanvas.getContext("2d")!;

        $effect(() => {

            if (this.space && this.username) {
                this.space.updateProfile(this.username);
            }

            if (this.space && this.selfCursor) {
                untrack(() => {
                    this.selfCursor!.username = this.username;
                })

            }
        })

        this.firebaseController = new CanvasFirebaseController();


        this.startStorage();
        this.initEvents();
        this.startRealTime();
        this.startRender();

    }

    // ============ Render loop ============
    startRender() {
        requestAnimationFrame(this.render.bind(this));
    }

    render() {
        this.updateDeltaTime();

        this.finalizeDeletedLines(); ``


        this.renderDynamic();
        this.renderStatic();
        // do things
        requestAnimationFrame(this.render.bind(this))
    }

    updateDeltaTime() {
        const currentTime = new Date().getTime();
        this.deltaTime = currentTime - this.lastFrameTime;
        if (this.deltaTime > this.cursorUpdateThreshold) {
            this.lastFrameTime = currentTime;
        }
    }


    // ============ End Render loop ============

    finalizeDeletedLines() {
        if (this.deltaTime >= this.cursorUpdateThreshold) {

            if (this.toDelete.length > 0) {
                // broadcast results
                this.space?.deleteLines(this.toDelete.map(item => item.id));
            }


            // TODO uplaod to google
            // ...


            // done, clear deletes
            this.toDelete.length = 0;
        }
    }


    // ============ events ============


    startStorage() {
        this.firebaseController.fullFetch();
    }

    handleCursorUpdate(e: CursorUpdate) {
        if (!e.data) {
            return;
        }

        const user = e.data.user as { id: string, username: string, color: string };
        if (user.id === this.selfCursor?.id) {
            return; // ignore own data to avoid overhead
        }

        const currentLine = e.data.currentLine as SerializedLineType | undefined;

        this.othersCursors[user.id] = {
            ...user,
            pos: new Vector2(e.position.x, e.position.y).sub(this.cameraPos)
        }

        this.othersCursors = this.othersCursors;

        if (currentLine) {
            this.dynamicLines.set(user.id, Line.deserialize(currentLine));
        }

        if (!currentLine && this.dynamicLines.has(user.id)) {
            this.needStaticRender = true;
            const line = this.dynamicLines.get(user.id)!;
            line.makeAABB(); //jank
            this.staticLines.set(line.id, line)
            this.dynamicLines.delete(user.id);
        }

        this.needDynamicRender = true;

    }

    handleDeletes(idsToDelete: string[]) {
        for (const id of idsToDelete) {
            this.staticLines.delete(id);
        }
        this.needStaticRender = true;
    }




    startRealTime() {
        joinSpace(undefined,
            (e) => {
                this.handleCursorUpdate(e);
            },
            (e) => {
                this.handleDeletes(e);
            }
        ).then((space) => {
            this.space = space;
            this.selfCursor = new Cursor(this.space.user.id,
                this.space.user.color,
                undefined,
                Vector2.ZERO)
        })
    }

    initEvents() {
        this.dynamicCanvas.addEventListener("mousemove", (e) => {
            const event: SimplePointerEvent = {
                x: e.offsetX,
                y: e.offsetY,

                dx: e.movementX,
                dy: e.movementY,

                buttons: e.buttons
            }
            if (e.buttons === 0) {
                this.mouseHover(event);
            }
            else if (e.buttons === 1) {
                this.mouseDrag(event);
            } else if (e.buttons === 4) {
                this.mousepan(event)
            }
        })

        this.dynamicCanvas.addEventListener("mouseup", (e) => {
            const event: SimplePointerEvent = {
                x: e.offsetX,
                y: e.offsetY,

                dx: e.movementX,
                dy: e.movementY,

                buttons: e.buttons
            }
            this.mouseup(event);
        });



        // touch related
        this.dynamicCanvas.addEventListener("touchstart", (e) => {
            if (e.touches.length == 1) {
                const t = e.touches[0];
                const rect = (e.target as HTMLCanvasElement).getBoundingClientRect();
                this.lastX = t.clientX - rect.left;
                this.lastY = t.clientY - rect.top;
            }
        })


        this.dynamicCanvas.addEventListener("touchmove", (e) => {
            e.preventDefault();
            e.stopPropagation();

            const rect = (e.target as HTMLCanvasElement).getBoundingClientRect();
            let t: Touch | undefined;
            let event: SimplePointerEvent | undefined;

            if (e.touches.length > 0) {
                t = e.touches[0];
                event = {
                    x: t.clientX - rect.left,
                    y: t.clientY - rect.top,
                    buttons: -1, // touch doesn't have buttons
                    dx: -9999, dy: -9999
                };

                if (this.lastX === -9999) {
                    event.dx = 0;
                    event.dy = 0;
                } else {
                    event.dx = (event.x - this.lastX);
                    event.dy = (event.y - this.lastY);
                }
            }

            if (e.touches.length == 1) {
                this.mouseDrag(event!);
            }
            else if (e.touches.length == 2) {

                this.mousepan(event!);
            }

            this.lastX = event?.x ?? -9999;
            this.lastY = event?.y ?? -9999;
        })

        this.dynamicCanvas.addEventListener("touchend", (e) => {
            if (e.touches.length == 0) {
                this.mouseup({
                    x: this.lastX ?? -9999,
                    y: this.lastY ?? -9999,
                    buttons: -1,
                    dx: 0,
                    dy: 0
                })
            }

        })
    }

    lastX = -9999;
    lastY = -9999;



    uploadCursorInfo(e: SimplePointerEvent, force = false) {
        if (!this.space || !this.selfCursor) {
            return;
        }

        if (force || this.deltaTime > this.cursorUpdateThreshold) {
            this.space.updateCursor(e.x + this.cameraPos.x, e.y + this.cameraPos.y, {
                username: this.username,
                color: this.selfCursor.color,
                id: this.selfCursor.id
            }, this.currentLine?.serialize());
        }
    }

    mousepan(e: SimplePointerEvent) {
        const diff = new Vector2(e.dx, e.dy);
        this.cameraPos = this.cameraPos.sub(diff);

        if (this.selfCursor) {

            this.selfCursor.pos = this.selfCursor?.pos.add(diff);
        }
        Object.values(this.othersCursors).forEach(item => item.pos = item.pos.add(diff));

        this.needDynamicRender = true;
        this.needStaticRender = true;
    }

    mouseup(e: SimplePointerEvent) {
        if (!this.currentLine) {
            return;
        }

        // smooth n reduce
        this.currentLine.pointsCulling(0.5, 1);
        this.staticLines.set(this.currentLine.id, this.currentLine);
        this.dynamicLines.delete(this.currentLine.id);
        // broadcast the smoothed version
        this.uploadCursorInfo(e, true);


        this.currentLine = undefined;
        this.needStaticRender = true;
        this.needDynamicRender = true;
        // TODO upload results to perm storage
    }

    mouseHover(e: SimplePointerEvent) {
        if (this.selfCursor)
            this.selfCursor.pos = new Vector2(e.x, e.y);
        this.uploadCursorInfo(e);
    }


    mouseDrag(e: SimplePointerEvent) {
        // TODO color and thickness modifier

        if (this.deleteMode) {
            // delete colliding lines
            this.deleteCollidedLines(new Vector2(e.x, e.y).add(this.cameraPos));

            if (this.selfCursor)
                this.selfCursor.pos = new Vector2(e.x, e.y);
            return;
        }

        if (!this.currentLine) {
            this.currentLine = new Line(crypto.randomUUID(), 4, "black", []);
        }

        if (this.selfCursor)
            this.selfCursor.pos = new Vector2(e.x, e.y);


        this.currentLine.appendPoint(new Vector2(e.x, e.y).add(this.cameraPos));
        this.dynamicLines.set(this.currentLine.id, this.currentLine);
        this.needDynamicRender = true;

        this.uploadCursorInfo(e);

    }


    deleteCollidedLines(p: Vector2) {

        for (const line of this.staticLines.values()) {
            if (line.pointCollision(p)) {
                this.toDelete.push(line);
            }
        }

        for (const line of this.toDelete) {
            this.staticLines.delete(line.id);
        }

        if (this.toDelete.length > 0) {
            this.needStaticRender = true;
        }

        // TODO broadcast delete message

        // TODO delete in firebase
    }

    // ============ end events ============

    renderStatic() {
        if (!this.needStaticRender) {
            return;
        }

        const ctx = this.ctxStatic;
        ctx.resetTransform();
        ctx.clearRect(0, 0, this.staticCanvas.width, this.staticCanvas.height)
        ctx.translate(-this.cameraPos.x, -this.cameraPos.y);

        for (const line of this.staticLines.values()) {
            line.render(ctx);
        }

        this.needStaticRender = false;
    }

    renderDynamic() {
        if (!this.needDynamicRender) {
            return;
        }

        const ctx = this.ctxDynamic;
        ctx.resetTransform();
        ctx.clearRect(0, 0, this.dynamicCanvas.width, this.dynamicCanvas.height)
        ctx.translate(-this.cameraPos.x, -this.cameraPos.y);


        for (const line of this.dynamicLines.values()) {
            line.render(ctx);

        }

        this.needDynamicRender = false;
    }

    cleanup() {
        this.space?.unsubscribe();
    }

}<|MERGE_RESOLUTION|>--- conflicted
+++ resolved
@@ -118,21 +118,10 @@
      */
     pointCollision(p0: Vector2) {
 
-<<<<<<< HEAD
-
-
-=======
->>>>>>> 204841a7
         if (this.aabb && !this.aabb.contains(p0)) {
             return false;
         }
 
-<<<<<<< HEAD
-        for (const p of this.points) {
-            console.log(p.distTo(p0));
-
-            if (p.distTo(p0) < this.thickness) {
-=======
         let prev = this.points[0];
 
         for (let i = 1; i < this.points.length; i++) {
@@ -142,26 +131,11 @@
             // point dist to line is less than limit
             // also check that p0 is sorta "between" the line segment points.
             if (tangentDist < (this.thickness + 1) && prev.distTo(p0) < segmentDist && this.points[i].distTo(p0) < segmentDist) {
->>>>>>> 204841a7
                 return true;
             }
             prev = this.points[i];
         }
 
-<<<<<<< HEAD
-
-        // let prev = this.points[0];
-
-        // for (let i = 1; i < this.points.length; i++) {
-
-        //     if (pointDistanceToLineSegment(prev, this.points[i], p) < (this.thickness + 1)) {
-        //         return true;
-        //     }
-        //     prev = this.points[i];
-        // }
-
-=======
->>>>>>> 204841a7
         return false;
     }
 
